This crate has been made redundant as a result of the release of Rust 1.79, that added inline `const` expressions:
    
```
fn foo<const N: usize>() {
    const { assert!(N > 30); }
}
```

<<<<<<< HEAD
Other versions have not been yanked since they do not fit what yanking is meant for.
=======
Other versions have not been yanked since they still do work as intended.
>>>>>>> 6eb62596

License: 0BSD<|MERGE_RESOLUTION|>--- conflicted
+++ resolved
@@ -6,10 +6,6 @@
 }
 ```
 
-<<<<<<< HEAD
-Other versions have not been yanked since they do not fit what yanking is meant for.
-=======
 Other versions have not been yanked since they still do work as intended.
->>>>>>> 6eb62596
 
 License: 0BSD